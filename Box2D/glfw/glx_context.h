//========================================================================
// GLFW 3.3 GLX - www.glfw.org
//------------------------------------------------------------------------
// Copyright (c) 2002-2006 Marcus Geelnard
// Copyright (c) 2006-2016 Camilla Löwy <elmindreda@glfw.org>
//
// This software is provided 'as-is', without any express or implied
// warranty. In no event will the authors be held liable for any damages
// arising from the use of this software.
//
// Permission is granted to anyone to use this software for any purpose,
// including commercial applications, and to alter it and redistribute it
// freely, subject to the following restrictions:
//
// 1. The origin of this software must not be misrepresented; you must not
//    claim that you wrote the original software. If you use this software
//    in a product, an acknowledgment in the product documentation would
//    be appreciated but is not required.
//
// 2. Altered source versions must be plainly marked as such, and must not
//    be misrepresented as being the original software.
//
// 3. This notice may not be removed or altered from any source
//    distribution.
//
//========================================================================

#ifndef _glfw3_glx_context_h_
#define _glfw3_glx_context_h_

#define GLX_VENDOR 1
#define GLX_RGBA_BIT 0x00000001
#define GLX_WINDOW_BIT 0x00000001
#define GLX_DRAWABLE_TYPE 0x8010
#define GLX_RENDER_TYPE	0x8011
#define GLX_RGBA_TYPE 0x8014
#define GLX_DOUBLEBUFFER 5
#define GLX_STEREO 6
#define GLX_AUX_BUFFERS	7
#define GLX_RED_SIZE 8
#define GLX_GREEN_SIZE 9
#define GLX_BLUE_SIZE 10
#define GLX_ALPHA_SIZE 11
#define GLX_DEPTH_SIZE 12
#define GLX_STENCIL_SIZE 13
#define GLX_ACCUM_RED_SIZE 14
#define GLX_ACCUM_GREEN_SIZE 15
#define GLX_ACCUM_BLUE_SIZE	16
#define GLX_ACCUM_ALPHA_SIZE 17
#define GLX_SAMPLES 0x186a1
#define GLX_VISUAL_ID 0x800b

#define GLX_FRAMEBUFFER_SRGB_CAPABLE_ARB 0x20b2
#define GLX_CONTEXT_DEBUG_BIT_ARB 0x00000001
#define GLX_CONTEXT_COMPATIBILITY_PROFILE_BIT_ARB 0x00000002
#define GLX_CONTEXT_CORE_PROFILE_BIT_ARB 0x00000001
#define GLX_CONTEXT_PROFILE_MASK_ARB 0x9126
#define GLX_CONTEXT_FORWARD_COMPATIBLE_BIT_ARB 0x00000002
#define GLX_CONTEXT_MAJOR_VERSION_ARB 0x2091
#define GLX_CONTEXT_MINOR_VERSION_ARB 0x2092
#define GLX_CONTEXT_FLAGS_ARB 0x2094
#define GLX_CONTEXT_ES2_PROFILE_BIT_EXT 0x00000004
#define GLX_CONTEXT_ROBUST_ACCESS_BIT_ARB 0x00000004
#define GLX_LOSE_CONTEXT_ON_RESET_ARB 0x8252
#define GLX_CONTEXT_RESET_NOTIFICATION_STRATEGY_ARB 0x8256
#define GLX_NO_RESET_NOTIFICATION_ARB 0x8261
#define GLX_CONTEXT_RELEASE_BEHAVIOR_ARB 0x2097
#define GLX_CONTEXT_RELEASE_BEHAVIOR_NONE_ARB 0
#define GLX_CONTEXT_RELEASE_BEHAVIOR_FLUSH_ARB 0x2098

typedef XID GLXWindow;
typedef XID GLXDrawable;
typedef struct __GLXFBConfig* GLXFBConfig;
typedef struct __GLXcontext* GLXContext;
typedef void (*__GLXextproc)(void);

<<<<<<< HEAD
// This path may need to be changed if you build GLFW using your own setup
// We ship and use our own copy of glxext.h since GLFW uses fairly new
// extensions and not all operating systems come with an up-to-date version
#define GLX_GLXEXT_PROTOTYPES
#include "./glxext.h"

// libGL.so function pointer typedefs
=======
>>>>>>> 836c4700
typedef int (*PFNGLXGETFBCONFIGATTRIBPROC)(Display*,GLXFBConfig,int,int*);
typedef const char* (*PFNGLXGETCLIENTSTRINGPROC)(Display*,int);
typedef Bool (*PFNGLXQUERYEXTENSIONPROC)(Display*,int*,int*);
typedef Bool (*PFNGLXQUERYVERSIONPROC)(Display*,int*,int*);
typedef void (*PFNGLXDESTROYCONTEXTPROC)(Display*,GLXContext);
typedef Bool (*PFNGLXMAKECURRENTPROC)(Display*,GLXDrawable,GLXContext);
typedef void (*PFNGLXSWAPBUFFERSPROC)(Display*,GLXDrawable);
typedef const char* (*PFNGLXQUERYEXTENSIONSSTRINGPROC)(Display*,int);
typedef GLXFBConfig* (*PFNGLXGETFBCONFIGSPROC)(Display*,int,int*);
typedef GLXContext (*PFNGLXCREATENEWCONTEXTPROC)(Display*,GLXFBConfig,int,GLXContext,Bool);
typedef __GLXextproc (* PFNGLXGETPROCADDRESSPROC)(const GLubyte *procName);
typedef void (*PFNGLXSWAPINTERVALEXTPROC)(Display*,GLXDrawable,int);
typedef XVisualInfo* (*PFNGLXGETVISUALFROMFBCONFIGPROC)(Display*,GLXFBConfig);
typedef GLXWindow (*PFNGLXCREATEWINDOWPROC)(Display*,GLXFBConfig,Window,const int*);
typedef void (*PFNGLXDESTROYWINDOWPROC)(Display*,GLXWindow);

typedef int (*PFNGLXSWAPINTERVALMESAPROC)(int);
typedef int (*PFNGLXSWAPINTERVALSGIPROC)(int);
typedef GLXContext (*PFNGLXCREATECONTEXTATTRIBSARBPROC)(Display*,GLXFBConfig,GLXContext,Bool,const int*);

// libGL.so function pointer typedefs
#define glXGetFBConfigs _glfw.glx.GetFBConfigs
#define glXGetFBConfigAttrib _glfw.glx.GetFBConfigAttrib
#define glXGetClientString _glfw.glx.GetClientString
#define glXQueryExtension _glfw.glx.QueryExtension
#define glXQueryVersion _glfw.glx.QueryVersion
#define glXDestroyContext _glfw.glx.DestroyContext
#define glXMakeCurrent _glfw.glx.MakeCurrent
#define glXSwapBuffers _glfw.glx.SwapBuffers
#define glXQueryExtensionsString _glfw.glx.QueryExtensionsString
#define glXCreateNewContext _glfw.glx.CreateNewContext
#define glXGetVisualFromFBConfig _glfw.glx.GetVisualFromFBConfig
#define glXCreateWindow _glfw.glx.CreateWindow
#define glXDestroyWindow _glfw.glx.DestroyWindow

#define _GLFW_PLATFORM_CONTEXT_STATE            _GLFWcontextGLX glx
#define _GLFW_PLATFORM_LIBRARY_CONTEXT_STATE    _GLFWlibraryGLX glx


// GLX-specific per-context data
//
typedef struct _GLFWcontextGLX
{
    GLXContext      handle;
    GLXWindow       window;

} _GLFWcontextGLX;

// GLX-specific global data
//
typedef struct _GLFWlibraryGLX
{
    int             major, minor;
    int             eventBase;
    int             errorBase;

    // dlopen handle for libGL.so.1
    void*           handle;

    // GLX 1.3 functions
    PFNGLXGETFBCONFIGSPROC              GetFBConfigs;
    PFNGLXGETFBCONFIGATTRIBPROC         GetFBConfigAttrib;
    PFNGLXGETCLIENTSTRINGPROC           GetClientString;
    PFNGLXQUERYEXTENSIONPROC            QueryExtension;
    PFNGLXQUERYVERSIONPROC              QueryVersion;
    PFNGLXDESTROYCONTEXTPROC            DestroyContext;
    PFNGLXMAKECURRENTPROC               MakeCurrent;
    PFNGLXSWAPBUFFERSPROC               SwapBuffers;
    PFNGLXQUERYEXTENSIONSSTRINGPROC     QueryExtensionsString;
    PFNGLXCREATENEWCONTEXTPROC          CreateNewContext;
    PFNGLXGETVISUALFROMFBCONFIGPROC     GetVisualFromFBConfig;
    PFNGLXCREATEWINDOWPROC              CreateWindow;
    PFNGLXDESTROYWINDOWPROC             DestroyWindow;

    // GLX 1.4 and extension functions
    PFNGLXGETPROCADDRESSPROC            GetProcAddress;
    PFNGLXGETPROCADDRESSPROC            GetProcAddressARB;
    PFNGLXSWAPINTERVALSGIPROC           SwapIntervalSGI;
    PFNGLXSWAPINTERVALEXTPROC           SwapIntervalEXT;
    PFNGLXSWAPINTERVALMESAPROC          SwapIntervalMESA;
    PFNGLXCREATECONTEXTATTRIBSARBPROC   CreateContextAttribsARB;
    GLFWbool        SGI_swap_control;
    GLFWbool        EXT_swap_control;
    GLFWbool        MESA_swap_control;
    GLFWbool        ARB_multisample;
    GLFWbool        ARB_framebuffer_sRGB;
    GLFWbool        EXT_framebuffer_sRGB;
    GLFWbool        ARB_create_context;
    GLFWbool        ARB_create_context_profile;
    GLFWbool        ARB_create_context_robustness;
    GLFWbool        EXT_create_context_es2_profile;
    GLFWbool        ARB_context_flush_control;

} _GLFWlibraryGLX;


GLFWbool _glfwInitGLX(void);
void _glfwTerminateGLX(void);
GLFWbool _glfwCreateContextGLX(_GLFWwindow* window,
                               const _GLFWctxconfig* ctxconfig,
                               const _GLFWfbconfig* fbconfig);
void _glfwDestroyContextGLX(_GLFWwindow* window);
GLFWbool _glfwChooseVisualGLX(const _GLFWctxconfig* ctxconfig,
                              const _GLFWfbconfig* fbconfig,
                              Visual** visual, int* depth);

#endif // _glfw3_glx_context_h_<|MERGE_RESOLUTION|>--- conflicted
+++ resolved
@@ -74,16 +74,6 @@
 typedef struct __GLXcontext* GLXContext;
 typedef void (*__GLXextproc)(void);
 
-<<<<<<< HEAD
-// This path may need to be changed if you build GLFW using your own setup
-// We ship and use our own copy of glxext.h since GLFW uses fairly new
-// extensions and not all operating systems come with an up-to-date version
-#define GLX_GLXEXT_PROTOTYPES
-#include "./glxext.h"
-
-// libGL.so function pointer typedefs
-=======
->>>>>>> 836c4700
 typedef int (*PFNGLXGETFBCONFIGATTRIBPROC)(Display*,GLXFBConfig,int,int*);
 typedef const char* (*PFNGLXGETCLIENTSTRINGPROC)(Display*,int);
 typedef Bool (*PFNGLXQUERYEXTENSIONPROC)(Display*,int*,int*);
@@ -122,6 +112,10 @@
 #define _GLFW_PLATFORM_CONTEXT_STATE            _GLFWcontextGLX glx
 #define _GLFW_PLATFORM_LIBRARY_CONTEXT_STATE    _GLFWlibraryGLX glx
 
+#ifndef GLX_MESA_swap_control
+typedef int (*PFNGLXSWAPINTERVALMESAPROC)(int);
+#endif
+
 
 // GLX-specific per-context data
 //
@@ -131,6 +125,7 @@
     GLXWindow       window;
 
 } _GLFWcontextGLX;
+
 
 // GLX-specific global data
 //
