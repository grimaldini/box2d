//========================================================================
// GLFW 3.3 EGL - www.glfw.org
//------------------------------------------------------------------------
// Copyright (c) 2002-2006 Marcus Geelnard
// Copyright (c) 2006-2016 Camilla Löwy <elmindreda@glfw.org>
//
// This software is provided 'as-is', without any express or implied
// warranty. In no event will the authors be held liable for any damages
// arising from the use of this software.
//
// Permission is granted to anyone to use this software for any purpose,
// including commercial applications, and to alter it and redistribute it
// freely, subject to the following restrictions:
//
// 1. The origin of this software must not be misrepresented; you must not
//    claim that you wrote the original software. If you use this software
//    in a product, an acknowledgment in the product documentation would
//    be appreciated but is not required.
//
// 2. Altered source versions must be plainly marked as such, and must not
//    be misrepresented as being the original software.
//
// 3. This notice may not be removed or altered from any source
//    distribution.
//
//========================================================================

#ifndef _glfw3_egl_context_h_
#define _glfw3_egl_context_h_

#if defined(_GLFW_USE_EGLPLATFORM_H)
 #include <EGL/eglplatform.h>
#elif defined(_GLFW_WIN32)
 #define EGLAPIENTRY __stdcall
typedef HDC EGLNativeDisplayType;
typedef HWND EGLNativeWindowType;
#elif defined(_GLFW_COCOA)
 #define EGLAPIENTRY
typedef void* EGLNativeDisplayType;
typedef id EGLNativeWindowType;
#elif defined(_GLFW_X11)
 #define EGLAPIENTRY
typedef Display* EGLNativeDisplayType;
typedef Window EGLNativeWindowType;
#elif defined(_GLFW_WAYLAND)
 #define EGLAPIENTRY
typedef struct wl_display* EGLNativeDisplayType;
typedef struct wl_egl_window* EGLNativeWindowType;
#elif defined(_GLFW_MIR)
 #define EGLAPIENTRY
typedef MirEGLNativeDisplayType EGLNativeDisplayType;
typedef MirEGLNativeWindowType EGLNativeWindowType;
#else
 #error "No supported EGL platform selected"
#endif

<<<<<<< HEAD
#include <EGL/egl.h>

// This path may need to be changed if you build GLFW using your own setup
// We ship and use our own copy of eglext.h since GLFW uses fairly new
// extensions and not all operating systems come with an up-to-date version
#include "./eglext.h"
=======
#define EGL_SUCCESS	0x3000
#define EGL_NOT_INITIALIZED	0x3001
#define EGL_BAD_ACCESS 0x3002
#define EGL_BAD_ALLOC 0x3003
#define EGL_BAD_ATTRIBUTE 0x3004
#define EGL_BAD_CONFIG 0x3005
#define EGL_BAD_CONTEXT	0x3006
#define EGL_BAD_CURRENT_SURFACE	0x3007
#define EGL_BAD_DISPLAY	0x3008
#define EGL_BAD_MATCH 0x3009
#define EGL_BAD_NATIVE_PIXMAP 0x300a
#define EGL_BAD_NATIVE_WINDOW 0x300b
#define EGL_BAD_PARAMETER 0x300c
#define EGL_BAD_SURFACE	0x300d
#define EGL_CONTEXT_LOST 0x300e
#define EGL_COLOR_BUFFER_TYPE 0x303f
#define EGL_RGB_BUFFER 0x308e
#define EGL_SURFACE_TYPE 0x3033
#define EGL_WINDOW_BIT 0x0004
#define EGL_RENDERABLE_TYPE	0x3040
#define EGL_OPENGL_ES_BIT 0x0001
#define EGL_OPENGL_ES2_BIT 0x0004
#define EGL_OPENGL_BIT 0x0008
#define EGL_ALPHA_SIZE 0x3021
#define EGL_BLUE_SIZE 0x3022
#define EGL_GREEN_SIZE 0x3023
#define EGL_RED_SIZE 0x3024
#define EGL_DEPTH_SIZE 0x3025
#define EGL_STENCIL_SIZE 0x3026
#define EGL_SAMPLES	0x3031
#define EGL_OPENGL_ES_API 0x30a0
#define EGL_OPENGL_API 0x30a2
#define EGL_NONE 0x3038
#define EGL_EXTENSIONS 0x3055
#define EGL_CONTEXT_CLIENT_VERSION 0x3098
#define EGL_NATIVE_VISUAL_ID 0x302e
#define EGL_NO_SURFACE ((EGLSurface) 0)
#define EGL_NO_DISPLAY ((EGLDisplay) 0)
#define EGL_NO_CONTEXT ((EGLContext) 0)
#define EGL_DEFAULT_DISPLAY ((EGLNativeDisplayType) 0)

#define EGL_CONTEXT_OPENGL_FORWARD_COMPATIBLE_BIT_KHR 0x00000002
#define EGL_CONTEXT_OPENGL_CORE_PROFILE_BIT_KHR 0x00000001
#define EGL_CONTEXT_OPENGL_COMPATIBILITY_PROFILE_BIT_KHR 0x00000002
#define EGL_CONTEXT_OPENGL_DEBUG_BIT_KHR 0x00000001
#define EGL_CONTEXT_OPENGL_RESET_NOTIFICATION_STRATEGY_KHR 0x31bd
#define EGL_NO_RESET_NOTIFICATION_KHR 0x31be
#define EGL_LOSE_CONTEXT_ON_RESET_KHR 0x31bf
#define EGL_CONTEXT_OPENGL_ROBUST_ACCESS_BIT_KHR 0x00000004
#define EGL_CONTEXT_MAJOR_VERSION_KHR 0x3098
#define EGL_CONTEXT_MINOR_VERSION_KHR 0x30fb
#define EGL_CONTEXT_OPENGL_PROFILE_MASK_KHR 0x30fd
#define EGL_CONTEXT_FLAGS_KHR 0x30fc
#define EGL_CONTEXT_OPENGL_NO_ERROR_KHR 0x31b3
#define EGL_GL_COLORSPACE_KHR 0x309d
#define EGL_GL_COLORSPACE_SRGB_KHR 0x3089

typedef int EGLint;
typedef unsigned int EGLBoolean;
typedef unsigned int EGLenum;
typedef void* EGLConfig;
typedef void* EGLContext;
typedef void* EGLDisplay;
typedef void* EGLSurface;
>>>>>>> 836c4700

// EGL function pointer typedefs
typedef EGLBoolean (EGLAPIENTRY * PFN_eglGetConfigAttrib)(EGLDisplay,EGLConfig,EGLint,EGLint*);
typedef EGLBoolean (EGLAPIENTRY * PFN_eglGetConfigs)(EGLDisplay,EGLConfig*,EGLint,EGLint*);
typedef EGLDisplay (EGLAPIENTRY * PFN_eglGetDisplay)(EGLNativeDisplayType);
typedef EGLint (EGLAPIENTRY * PFN_eglGetError)(void);
typedef EGLBoolean (EGLAPIENTRY * PFN_eglInitialize)(EGLDisplay,EGLint*,EGLint*);
typedef EGLBoolean (EGLAPIENTRY * PFN_eglTerminate)(EGLDisplay);
typedef EGLBoolean (EGLAPIENTRY * PFN_eglBindAPI)(EGLenum);
typedef EGLContext (EGLAPIENTRY * PFN_eglCreateContext)(EGLDisplay,EGLConfig,EGLContext,const EGLint*);
typedef EGLBoolean (EGLAPIENTRY * PFN_eglDestroySurface)(EGLDisplay,EGLSurface);
typedef EGLBoolean (EGLAPIENTRY * PFN_eglDestroyContext)(EGLDisplay,EGLContext);
typedef EGLSurface (EGLAPIENTRY * PFN_eglCreateWindowSurface)(EGLDisplay,EGLConfig,EGLNativeWindowType,const EGLint*);
typedef EGLBoolean (EGLAPIENTRY * PFN_eglMakeCurrent)(EGLDisplay,EGLSurface,EGLSurface,EGLContext);
typedef EGLBoolean (EGLAPIENTRY * PFN_eglSwapBuffers)(EGLDisplay,EGLSurface);
typedef EGLBoolean (EGLAPIENTRY * PFN_eglSwapInterval)(EGLDisplay,EGLint);
typedef const char* (EGLAPIENTRY * PFN_eglQueryString)(EGLDisplay,EGLint);
typedef GLFWglproc (EGLAPIENTRY * PFN_eglGetProcAddress)(const char*);
#define eglGetConfigAttrib _glfw.egl.GetConfigAttrib
#define eglGetConfigs _glfw.egl.GetConfigs
#define eglGetDisplay _glfw.egl.GetDisplay
#define eglGetError _glfw.egl.GetError
#define eglInitialize _glfw.egl.Initialize
#define eglTerminate _glfw.egl.Terminate
#define eglBindAPI _glfw.egl.BindAPI
#define eglCreateContext _glfw.egl.CreateContext
#define eglDestroySurface _glfw.egl.DestroySurface
#define eglDestroyContext _glfw.egl.DestroyContext
#define eglCreateWindowSurface _glfw.egl.CreateWindowSurface
#define eglMakeCurrent _glfw.egl.MakeCurrent
#define eglSwapBuffers _glfw.egl.SwapBuffers
#define eglSwapInterval _glfw.egl.SwapInterval
#define eglQueryString _glfw.egl.QueryString
#define eglGetProcAddress _glfw.egl.GetProcAddress

#define _GLFW_EGL_CONTEXT_STATE            _GLFWcontextEGL egl
#define _GLFW_EGL_LIBRARY_CONTEXT_STATE    _GLFWlibraryEGL egl


// EGL-specific per-context data
//
typedef struct _GLFWcontextEGL
{
   EGLConfig        config;
   EGLContext       handle;
   EGLSurface       surface;

   void*            client;

} _GLFWcontextEGL;

// EGL-specific global data
//
typedef struct _GLFWlibraryEGL
{
    EGLDisplay      display;
    EGLint          major, minor;
    GLFWbool        prefix;

    GLFWbool        KHR_create_context;
    GLFWbool        KHR_create_context_no_error;
    GLFWbool        KHR_gl_colorspace;
    GLFWbool        KHR_get_all_proc_addresses;

    void*           handle;

    PFN_eglGetConfigAttrib      GetConfigAttrib;
    PFN_eglGetConfigs           GetConfigs;
    PFN_eglGetDisplay           GetDisplay;
    PFN_eglGetError             GetError;
    PFN_eglInitialize           Initialize;
    PFN_eglTerminate            Terminate;
    PFN_eglBindAPI              BindAPI;
    PFN_eglCreateContext        CreateContext;
    PFN_eglDestroySurface       DestroySurface;
    PFN_eglDestroyContext       DestroyContext;
    PFN_eglCreateWindowSurface  CreateWindowSurface;
    PFN_eglMakeCurrent          MakeCurrent;
    PFN_eglSwapBuffers          SwapBuffers;
    PFN_eglSwapInterval         SwapInterval;
    PFN_eglQueryString          QueryString;
    PFN_eglGetProcAddress       GetProcAddress;

} _GLFWlibraryEGL;


GLFWbool _glfwInitEGL(void);
void _glfwTerminateEGL(void);
GLFWbool _glfwCreateContextEGL(_GLFWwindow* window,
                               const _GLFWctxconfig* ctxconfig,
                               const _GLFWfbconfig* fbconfig);
#if defined(_GLFW_X11)
GLFWbool _glfwChooseVisualEGL(const _GLFWctxconfig* ctxconfig,
                              const _GLFWfbconfig* fbconfig,
                              Visual** visual, int* depth);
#endif /*_GLFW_X11*/

#endif // _glfw3_egl_context_h_<|MERGE_RESOLUTION|>--- conflicted
+++ resolved
@@ -54,14 +54,6 @@
  #error "No supported EGL platform selected"
 #endif
 
-<<<<<<< HEAD
-#include <EGL/egl.h>
-
-// This path may need to be changed if you build GLFW using your own setup
-// We ship and use our own copy of eglext.h since GLFW uses fairly new
-// extensions and not all operating systems come with an up-to-date version
-#include "./eglext.h"
-=======
 #define EGL_SUCCESS	0x3000
 #define EGL_NOT_INITIALIZED	0x3001
 #define EGL_BAD_ACCESS 0x3002
@@ -126,7 +118,6 @@
 typedef void* EGLContext;
 typedef void* EGLDisplay;
 typedef void* EGLSurface;
->>>>>>> 836c4700
 
 // EGL function pointer typedefs
 typedef EGLBoolean (EGLAPIENTRY * PFN_eglGetConfigAttrib)(EGLDisplay,EGLConfig,EGLint,EGLint*);
@@ -174,9 +165,14 @@
    EGLContext       handle;
    EGLSurface       surface;
 
+#if defined(_GLFW_X11)
+   XVisualInfo*     visual;
+#endif
+
    void*            client;
 
 } _GLFWcontextEGL;
+
 
 // EGL-specific global data
 //
